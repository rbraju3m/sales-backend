--- conflicted
+++ resolved
@@ -4,11 +4,8 @@
 use Illuminate\Http\Request;
 use Illuminate\Support\Facades\Route;
 use Modules\Production\App\Http\Controllers\ConfigController;
-<<<<<<< HEAD
 use Modules\Production\App\Http\Controllers\ProductionInhouseController;
-=======
 use Modules\Production\App\Http\Controllers\ProductionBatchController;
->>>>>>> 8f30e356
 use Modules\Production\App\Http\Controllers\ProductionRecipeController;
 use Modules\Production\App\Http\Controllers\ProductionRecipeItemsController;
 use Modules\Production\App\Http\Controllers\SettingController;
@@ -89,7 +86,6 @@
         Route::get('/item', [ProductionRecipeItemsController::class,'restore'])->name('pro_item_restore');
     });
 
-<<<<<<< HEAD
     Route::apiResource('inhouse', ProductionInhouseController::class)
         ->middleware([HeaderAuthenticationMiddleware::class])
         ->names([
@@ -100,7 +96,6 @@
             'destroy'   => 'production.inhouse.destroy'
         ]);
     ;
-=======
 
->>>>>>> 8f30e356
+
 });